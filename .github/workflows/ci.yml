--- conflicted
+++ resolved
@@ -72,13 +72,8 @@
 
     strategy:
       matrix:
-<<<<<<< HEAD
-        python-version: [3.11]
-        ctapipe-version: [v0.19.2]
-=======
         python-version: ["3.9", "3.10", "3.11"]
         ctapipe-version: ["v0.19.2"]
->>>>>>> 4eaefc35
 
     defaults:
       run:
@@ -116,19 +111,6 @@
           ctapipe-info --all
           pip freeze
 
-<<<<<<< HEAD
-      - name: Static codechecks
-        run: |
-          pyflakes magicctapipe
-
-      #- name: Tests
-        #env:
-          #MAGIC_CTA_DATA_USER: ${{ secrets.magic_cta_data_user }}
-          #MAGIC_CTA_DATA_PASSWORD: ${{ secrets.magic_cta_data_password }}
-        #run: |
-          #coverage run -m pytest -v
-          #coverage xml
-=======
       - name: Tests
         env:
           MAGIC_CTA_DATA_USER: ${{ secrets.magic_cta_data_user }}
@@ -136,6 +118,5 @@
         run: |
           coverage run -m pytest -v
           coverage xml
->>>>>>> 4eaefc35
 
       - uses: codecov/codecov-action@v3