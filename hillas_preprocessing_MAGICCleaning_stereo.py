--- conflicted
+++ resolved
@@ -33,7 +33,6 @@
 # from utils import bad_pixel_treatment
 from utils import MAGIC_Cleaning
 from utils import calc_impact
-from ctapipe.containers import LeakageContainer
 
 def info_message(text, prefix='info'):
     """
@@ -88,19 +87,10 @@
 
     # needed because outerring has some pixels appearing more than once
     outerring = np.unique(outerring).tolist()
-<<<<<<< HEAD
-
-=======
->>>>>>> ac9b02e3
     outermostring_mask = np.zeros(camera.n_pixels, dtype=bool)
     outermostring_mask[outermostring] = True
     outerring_mask = np.zeros(camera.n_pixels, dtype=bool)
     outerring_mask[outerring] = True
-<<<<<<< HEAD
-
-
-=======
->>>>>>> ac9b02e3
     # intersection between 1st outermost ring and cleaning mask
     mask1 = np.array(outermostring_mask) & clean_mask
     # intersection between 2nd outermost ring and cleaning mask
