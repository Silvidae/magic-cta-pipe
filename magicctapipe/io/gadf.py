#!/usr/bin/env python
# coding: utf-8

import logging
import numpy as np
from astropy import units as u
from astropy.coordinates import SkyCoord
from astropy.io import fits
from astropy.table import QTable
from astropy.time import Time
<<<<<<< HEAD
=======
from magicctapipe import __version__
from magicctapipe.utils.functions import HEIGHT_ORM, LAT_ORM, LON_ORM
>>>>>>> e9b059e2
from pyirf.binning import split_bin_lo_hi
#from .io import telescope_combinations

from .. import __version__
from ..utils import HEIGHT_ORM, LAT_ORM, LON_ORM
from .io import TEL_COMBINATIONS

__all__ = [
    "create_gh_cuts_hdu",
    "create_event_hdu",
    "create_gti_hdu",
    "create_pointing_hdu",
]

logger = logging.getLogger(__name__)
logger.addHandler(logging.StreamHandler())
logger.setLevel(logging.INFO)

# The MJD reference time
MJDREF = Time(0, format="unix", scale="utc")


@u.quantity_input
def create_gh_cuts_hdu(
    gh_cuts, reco_energy_bins: u.TeV, fov_offset_bins: u.deg, **header_cards
):
    """
    Creates a fits binary table HDU for dynamic gammaness cuts.

    Parameters
    ----------
    gh_cuts: numpy.ndarray
        Array of the gammaness cuts, which must have the shape
        (n_reco_energy_bins, n_fov_offset_bins)
    reco_energy_bins: astropy.units.quantity.Quantity
        Bin edges in the reconstructed energy
    fov_offset_bins: astropy.units.quantity.Quantity
        Bin edges in the field of view offset
    **header_cards
        Additional metadata to add to the header

    Returns
    -------
    gh_cuts_hdu: astropy.io.fits.hdu.table.BinTableHDU
        Gammaness-cut HDU
    """

    energy_lo, energy_hi = split_bin_lo_hi(reco_energy_bins[np.newaxis, :].to("TeV"))
    theta_lo, theta_hi = split_bin_lo_hi(fov_offset_bins[np.newaxis, :].to("deg"))

    # Create a table
    qtable = QTable(
        data={
            "ENERG_LO": energy_lo,
            "ENERG_HI": energy_hi,
            "THETA_LO": theta_lo,
            "THETA_HI": theta_hi,
            "GH_CUTS": gh_cuts.T[np.newaxis, :],
        }
    )

    # Create a header
    header = fits.Header(
        cards=[
            ("CREATOR", f"magicctapipe v{__version__}"),
            ("HDUCLAS1", "RESPONSE"),
            ("HDUCLAS2", "GH_CUTS"),
            ("HDUCLAS3", "POINT-LIKE"),
            ("HDUCLAS4", "GH_CUTS_2D"),
            ("DATE", Time.now().utc.iso),
        ]
    )

    for key, value in header_cards.items():
        header[key] = value

    # Create a HDU
    gh_cuts_hdu = fits.BinTableHDU(qtable, header=header, name="GH_CUTS")

    return gh_cuts_hdu


def create_event_hdu(
    event_table, on_time, deadc, source_name, source_ra=None, source_dec=None
):
    """
    Creates a fits binary table HDU for shower events.

    Parameters
    ----------
    event_table: astropy.table.table.QTable
        Table of the DL2 events surviving gammaness cuts
    on_time: astropy.table.table.QTable
        ON time of the input data
    deadc: float
        Dead time correction factor
    source_name: str
        Name of the observed source
    source_ra: str
        Right ascension of the observed source, whose format should be
        acceptable by `astropy.coordinates.sky_coordinate.SkyCoord`
        (Used only when the source name cannot be resolved)
    source_dec: str
        Declination of the observed source, whose format should be
        acceptable by `astropy.coordinates.sky_coordinate.SkyCoord`
        (Used only when the source name cannot be resolved)

    Returns
    -------
    event_hdu: astropy.io.fits.hdu.table.BinTableHDU
        Event HDU

    Raises
    ------
    ValueError
        If the source name cannot be resolved and also either or both of
        source RA/Dec coordinate is set to None
    """
    TEL_COMBINATIONS = {
    "M1_M2": [2, 3],  # combo_type = 0
    "LST1_M1": [1, 2],  # combo_type = 1
    "LST1_M2": [1, 3],  # combo_type = 2
    "LST1_M1_M2": [1, 2, 3],  # combo_type = 3
    }  #TODO: REMOVE WHEN SWITCHING TO THE NEW RFs IMPLEMENTTATION (1 RF PER TELESCOPE)

    mjdreff, mjdrefi = np.modf(MJDREF.mjd)

    time_start = Time(event_table["timestamp"][0], format="unix", scale="utc")
    time_start_iso = time_start.to_value("iso", "date_hms")

    time_end = Time(event_table["timestamp"][-1], format="unix", scale="utc")
    time_end_iso = time_end.to_value("iso", "date_hms")

    # Calculate the elapsed and effective time
    elapsed_time = time_end - time_start
    effective_time = on_time * deadc

    # Get the instruments used for the observation
    combo_types_unique = np.unique(event_table["combo_type"])
    tel_combos = np.array(list(TEL_COMBINATIONS.keys()))[combo_types_unique]

    tel_list = [tel_combo.split("_") for tel_combo in tel_combos]
    tel_list_unique = np.unique(sum(tel_list, []))

    instruments = "_".join(tel_list_unique)

    # Transfer the RA/Dec directions to the galactic coordinate
    event_coords = SkyCoord(
        ra=event_table["reco_ra"], dec=event_table["reco_dec"], frame="icrs"
    )

    event_coords = event_coords.galactic

    try:
        # Try to get the source coordinate from the input name
        source_coord = SkyCoord.from_name(source_name, frame="icrs")

    except Exception:
        logger.warning(
            f"WARNING: The source name '{source_name}' could not be resolved. "
            f"Setting the input RA/Dec coordinate ({source_ra}, {source_dec})..."
        )

        if (source_ra is None) or (source_dec is None):
            raise ValueError("The input RA/Dec coordinate is set to `None`.")

        source_coord = SkyCoord(ra=source_ra, dec=source_dec, frame="icrs")

    # Create a table
    qtable = QTable(
        data={
            "EVENT_ID": event_table["event_id"],
            "TIME": event_table["timestamp"],
            "RA": event_table["reco_ra"],
            "DEC": event_table["reco_dec"],
            "ENERGY": event_table["reco_energy"],
            "GAMMANESS": event_table["gammaness"],
            "MULTIP": event_table["multiplicity"],
            "GLON": event_coords.l.to("deg"),
            "GLAT": event_coords.b.to("deg"),
            "ALT": event_table["reco_alt"].to("deg"),
            "AZ": event_table["reco_az"].to("deg"),
        }
    )

    # Create a header
    header = fits.Header(
        cards=[
            ("CREATED", Time.now().utc.iso),
            ("HDUCLAS1", "EVENTS"),
            ("OBS_ID", np.unique(event_table["obs_id"])[0]),
            ("DATE-OBS", time_start_iso[:10]),
            ("TIME-OBS", time_start_iso[11:]),
            ("DATE-END", time_end_iso[:10]),
            ("TIME-END", time_end_iso[11:]),
            ("TSTART", time_start.value),
            ("TSTOP", time_end.value),
            ("MJDREFI", mjdrefi),
            ("MJDREFF", mjdreff),
            ("TIMEUNIT", "s"),
            ("TIMESYS", "UTC"),
            ("TIMEREF", "TOPOCENTER"),
            ("ONTIME", on_time.value),
            ("TELAPSE", elapsed_time.to_value("s")),
            ("DEADC", deadc),
            ("LIVETIME", effective_time.value),
            ("OBJECT", source_name),
            ("OBS_MODE", "WOBBLE"),
            ("N_TELS", np.max(event_table["multiplicity"])),
            ("TELLIST", instruments),
            ("INSTRUME", instruments),
            ("RA_PNT", event_table["pointing_ra"][0].value, "deg"),
            ("DEC_PNT", event_table["pointing_dec"][0].value, "deg"),
            ("ALT_PNT", event_table["pointing_alt"][0].to_value("deg"), "deg"),
            ("AZ_PNT", event_table["pointing_az"][0].to_value("deg"), "deg"),
            ("RA_OBJ", source_coord.ra.to_value("deg"), "deg"),
            ("DEC_OBJ", source_coord.dec.to_value("deg"), "deg"),
            ("FOVALIGN", "RADEC"),
        ]
    )

    # Create a HDU
    event_hdu = fits.BinTableHDU(qtable, header=header, name="EVENTS")

    return event_hdu


def create_gti_hdu(event_table):
    """
    Creates a fits binary table HDU for Good Time Interval (GTI).

    Parameters
    ----------
    event_table: astropy.table.table.QTable
        Table of the DL2 events surviving gammaness cuts

    Returns
    -------
    gti_hdu: astropy.io.fits.hdu.table.BinTableHDU
        GTI HDU
    """

    mjdreff, mjdrefi = np.modf(MJDREF.mjd)

    # Create a table
    qtable = QTable(
        data={
            "START": u.Quantity(event_table["timestamp"][0], ndmin=1),
            "STOP": u.Quantity(event_table["timestamp"][-1], ndmin=1),
        }
    )

    # Create a header
    header = fits.Header(
        cards=[
            ("CREATED", Time.now().utc.iso),
            ("HDUCLAS1", "GTI"),
            ("OBS_ID", np.unique(event_table["obs_id"])[0]),
            ("MJDREFI", mjdrefi),
            ("MJDREFF", mjdreff),
            ("TIMEUNIT", "s"),
            ("TIMESYS", "UTC"),
            ("TIMEREF", "TOPOCENTER"),
        ]
    )

    # Create a HDU
    gti_hdu = fits.BinTableHDU(qtable, header=header, name="GTI")

    return gti_hdu


def create_pointing_hdu(event_table):
    """
    Creates a fits binary table HDU for the pointing direction.

    Parameters
    ----------
    event_table: astropy.table.table.QTable
        Table of the DL2 events surviving gammaness cuts

    Returns
    -------
    pointing_hdu: astropy.io.fits.hdu.table.BinTableHDU
        Pointing HDU
    """

    mjdreff, mjdrefi = np.modf(MJDREF.mjd)

    # Create a table
    qtable = QTable(
        data={
            "TIME": u.Quantity(event_table["timestamp"][0], ndmin=1),
            "RA_PNT": u.Quantity(event_table["pointing_ra"][0], ndmin=1),
            "DEC_PNT": u.Quantity(event_table["pointing_dec"][0], ndmin=1),
            "ALT_PNT": u.Quantity(event_table["pointing_alt"][0].to("deg"), ndmin=1),
            "AZ_PNT": u.Quantity(event_table["pointing_az"][0].to("deg"), ndmin=1),
        }
    )

    # Create a header
    header = fits.Header(
        cards=[
            ("CREATED", Time.now().utc.iso),
            ("HDUCLAS1", "POINTING"),
            ("OBS_ID", np.unique(event_table["obs_id"])[0]),
            ("MJDREFI", mjdrefi),
            ("MJDREFF", mjdreff),
            ("TIMEUNIT", "s"),
            ("TIMESYS", "UTC"),
            ("TIMEREF", "TOPOCENTER"),
            ("OBSGEO-L", LON_ORM.to_value("deg"), "Geographic longitude (deg)"),
            ("OBSGEO-B", LAT_ORM.to_value("deg"), "Geographic latitude (deg)"),
            ("OBSGEO-H", HEIGHT_ORM.to_value("m"), "Geographic height (m)"),
        ]
    )

    # Create a HDU
    pointing_hdu = fits.BinTableHDU(qtable, header=header, name="POINTING")

    return pointing_hdu<|MERGE_RESOLUTION|>--- conflicted
+++ resolved
@@ -8,17 +8,10 @@
 from astropy.io import fits
 from astropy.table import QTable
 from astropy.time import Time
-<<<<<<< HEAD
-=======
 from magicctapipe import __version__
 from magicctapipe.utils.functions import HEIGHT_ORM, LAT_ORM, LON_ORM
->>>>>>> e9b059e2
 from pyirf.binning import split_bin_lo_hi
 #from .io import telescope_combinations
-
-from .. import __version__
-from ..utils import HEIGHT_ORM, LAT_ORM, LON_ORM
-from .io import TEL_COMBINATIONS
 
 __all__ = [
     "create_gh_cuts_hdu",
