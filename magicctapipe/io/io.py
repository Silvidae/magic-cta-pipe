--- conflicted
+++ resolved
@@ -926,7 +926,6 @@
 
     if event_type == "software":
         # The events of the MAGIC-stereo combination are excluded
-<<<<<<< HEAD
         df_events.query("(combo_type < 3) & (magic_stereo == True)", inplace=True)
 
     elif event_type == "software_only_3tel":
@@ -934,17 +933,6 @@
 
     elif event_type == "magic_only":
         df_events.query("combo_type == 3", inplace=True)
-=======
-        df_events.query(
-            "(combo_type > 0) & (magic_stereo == True)", inplace=True
-        )  # TODO: change in next PR
-
-    elif event_type == "software_only_3tel":
-        df_events.query("combo_type == 3", inplace=True)  # TODO: change in next PR
-
-    elif event_type == "magic_only":
-        df_events.query("combo_type == 0", inplace=True)  # TODO: change in next PR
->>>>>>> 9b8776e4
 
     elif event_type != "hardware":
         raise ValueError(f"Unknown event type '{event_type}'.")
@@ -1064,7 +1052,6 @@
 
     if event_type == "software":
         # The events of the MAGIC-stereo combination are excluded
-<<<<<<< HEAD
         event_data.query("combo_type < 3", inplace=True)
 
     elif event_type == "software_only_3tel":
@@ -1072,15 +1059,6 @@
 
     elif event_type == "magic_only":
         event_data.query("combo_type == 3", inplace=True)
-=======
-        event_data.query("combo_type > 0", inplace=True)  # TODO: change in next PR
-
-    elif event_type == "software_only_3tel":
-        event_data.query("combo_type == 3", inplace=True)  # TODO: change in next PR
-
-    elif event_type == "magic_only":
-        event_data.query("combo_type == 0", inplace=True)  # TODO: change in next PR
->>>>>>> 9b8776e4
 
     elif event_type == "hardware":
         logger.warning(
