--- conflicted
+++ resolved
@@ -1,23 +1,11 @@
 from .calib import calibrate
-from .cleaning import (
-    MAGICClean,
-    PixelTreatment,
-<<<<<<< HEAD
-=======
-    clean_image_params,
->>>>>>> cdba530e
-    get_num_islands_MAGIC,
-)
+from .cleaning import MAGICClean, PixelTreatment, get_num_islands_MAGIC
 from .leakage import get_leakage
 
 __all__ = [
     "MAGICClean",
     "PixelTreatment",
     "get_num_islands_MAGIC",
-<<<<<<< HEAD
-=======
     "calibrate",
-    "clean_image_params",
->>>>>>> cdba530e
     "get_leakage",
 ]