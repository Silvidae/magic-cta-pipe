--- conflicted
+++ resolved
@@ -399,16 +399,7 @@
     logger.info('\nLoading the input DL2 data file:')
     logger.info(input_file_dl2)
 
-<<<<<<< HEAD
-    event_table = load_dl2_data_file(input_file_dl2, quality_cuts, irf_type, dl2_weight)
-
-    # ToBeUpdated: how to compute the effective time for the software coincidence?
-    # At the moment it does not consider any dead times, which slightly underestimates a source flux.
-    elapsed_time = event_table['timestamp'][-1] - event_table['timestamp'][0]
-    effective_time = elapsed_time
-=======
-    event_table, deadc = load_dl2_data_file(input_file_dl2, quality_cuts, irf_type)
->>>>>>> 47e8a955
+    event_table, deadc = load_dl2_data_file(input_file_dl2, quality_cuts, irf_type, dl2_weight)
 
     # Apply gammaness cuts:
     if 'GH_CUT' in header:
