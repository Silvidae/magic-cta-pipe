#!/usr/bin/env python
# coding: utf-8

"""
This script processes DL1 events and reconstructs the geometrical stereo
parameters with more than one telescope information. The quality cuts
specified in the configuration file are applied to the events before the
reconstruction.

When the input is real data containing LST and MAGIC events, it checks
the angular distances of their pointing directions and excludes the
events taken with larger distances than the limit specified in the
configuration file. This is in principle to avoid the reconstruction of
the events taken in too-mispointing situations. For example, DL1 data
may contain the coincident events taken with different wobble offsets
between the systems.

If the `--magic-only` argument is given, it reconstructs the stereo
parameters using only MAGIC events.

Usage:
$ python lst1_magic_stereo_reco.py
--input-file dl1_coincidence/dl1_LST-1_MAGIC.Run03265.0040.h5
(--output-dir dl1_stereo)
(--config-file config.yaml)
(--magic-only)
"""

import argparse
import logging
import sys
import time
from pathlib import Path

import numpy as np
import pandas as pd
import yaml
from astropy import units as u
from astropy.coordinates import Angle, angular_separation
from ctapipe.containers import (
    ArrayEventContainer,
    CameraHillasParametersContainer,
    ImageParametersContainer,
    LeakageContainer,
    MorphologyContainer,
    TimingParametersContainer,
)
from ctapipe.instrument import SubarrayDescription
from ctapipe.io import read_table, write_table
from ctapipe.reco import HillasReconstructor
from lstchain.io import HDF5_ZSTD_FILTERS
from numpy.linalg import LinAlgError

from magicctapipe.io import (
    check_input_list,
    format_object,
    get_stereo_events,
    save_pandas_data_in_table,
)
<<<<<<< HEAD
from magicctapipe.utils import calculate_mean_direction
=======
from magicctapipe.utils import (
    NO_EVENTS_WITHIN_MAXIMUM_DISTANCE,
    calculate_impact,
    calculate_mean_direction,
)
>>>>>>> 207f9554

__all__ = ["calculate_pointing_separation", "stereo_reconstruction"]

logger = logging.getLogger(__name__)
logger.addHandler(logging.StreamHandler())
logger.setLevel(logging.INFO)


def calculate_pointing_separation(event_data, config):
    """
    Calculates the angular distance of the LST and MAGIC pointing
    directions.

    Parameters
    ----------
    event_data : pandas.core.frame.DataFrame
        Data frame of LST and MAGIC events
    config : dict
        Configuration for the LST + MAGIC analysis

    Returns
    -------
    pandas.core.series.Series
        Angular distance of the LST array and MAGIC pointing directions
        in units of degree
    """

    assigned_tel_ids = config[
        "mc_tel_ids"
    ]  # This variable becomes a dictionary, e.g.: {'LST-1': 1, 'LST-2': 0, 'LST-3': 0, 'LST-4': 0, 'MAGIC-I': 2, 'MAGIC-II': 3}
    LSTs_IDs = np.asarray(list(assigned_tel_ids.values())[0:4])
    LSTs_IDs = list(LSTs_IDs[LSTs_IDs > 0])  # Here we list only the LSTs in use
    MAGICs_IDs = np.asarray(list(assigned_tel_ids.values())[4:6])
    MAGICs_IDs = list(MAGICs_IDs[MAGICs_IDs > 0])  # Here we list only the MAGICs in use

    # Extract LST events
    df_lst = event_data.query(f"tel_id == {LSTs_IDs}")

    # Extract the coincident events observed by both MAGICs and LSTs
    df_magic = event_data.query(f"tel_id == {MAGICs_IDs}")
    df_magic = df_magic.loc[df_lst.index]

    # Calculate the mean of the LSTs, and also of the M1 and M2 pointing directions
    pnt_az_LST, pnt_alt_LST = calculate_mean_direction(
        lon=df_lst["pointing_az"], lat=df_lst["pointing_alt"], unit="rad"
    )
    pnt_az_magic, pnt_alt_magic = calculate_mean_direction(
        lon=df_magic["pointing_az"], lat=df_magic["pointing_alt"], unit="rad"
    )

    # Calculate the angular distance of their pointing directions
    theta = angular_separation(
        lon1=u.Quantity(pnt_az_LST, unit="rad"),
        lat1=u.Quantity(pnt_alt_LST, unit="rad"),
        lon2=u.Quantity(pnt_az_magic, unit="rad"),
        lat2=u.Quantity(pnt_alt_magic, unit="rad"),
    )

    theta = pd.Series(data=theta.to_value("deg"), index=df_lst.index)

    return theta


def stereo_reconstruction(input_file, output_dir, config, magic_only_analysis=False):
    """
    Processes DL1 events and reconstructs the geometrical stereo
    parameters with more than one telescope information.

    Parameters
    ----------
    input_file : str
        Path to an input DL1 data file
    output_dir : str
        Path to a directory where to save an output DL1-stereo data file
    config : dict
        Configuration file for the stereo LST + MAGIC analysis, i.e. config_stereo.yaml
    magic_only_analysis : bool, optional
        If `True`, it reconstructs the stereo parameters using only
        MAGIC events
    """

    config_stereo = config["stereo_reco"]
    assigned_tel_ids = config[
        "mc_tel_ids"
    ]  # This variable becomes a dictionary, e.g.: {'LST-1': 1, 'LST-2': 0, 'LST-3': 0, 'LST-4': 0, 'MAGIC-I': 2, 'MAGIC-II': 3}

    save_images = config.get("save_images", False)

    # Load the input file
    logger.info(f"\nInput file: {input_file}")

    event_data = pd.read_hdf(input_file, key="events/parameters")
    # It sometimes happens that there are MAGIC events whose event and
    # telescope IDs are duplicated, so here we exclude those events
    event_data.drop_duplicates(
        subset=["obs_id", "event_id", "tel_id"], keep=False, inplace=True
    )

    event_data.set_index(["obs_id", "event_id", "tel_id"], inplace=True)
    event_data.sort_index(inplace=True)

    is_simulation = "true_energy" in event_data.columns
    logger.info(f"\nIs simulation: {is_simulation}")

    subarray = SubarrayDescription.from_hdf(input_file)
    tel_positions = subarray.positions

    logger.info("\nTelescope positions:")
    logger.info(format_object(tel_positions))

    # Apply the event cuts
    logger.info(f"\nMAGIC-only analysis: {magic_only_analysis}")

    LSTs_IDs = np.asarray(list(assigned_tel_ids.values())[0:4])

    if magic_only_analysis:
        tel_id = np.asarray(list(assigned_tel_ids.values())[:])
        used_id = tel_id[tel_id != 0]
        magic_ids = [item for item in used_id if item not in LSTs_IDs]
        event_data.query(
            f"tel_id in {magic_ids}", inplace=True
        )  # Here we select only the events with the MAGIC tel_ids

    logger.info(f"\nQuality cuts: {config_stereo['quality_cuts']}")
    event_data = get_stereo_events(
        event_data, config=config, quality_cuts=config_stereo["quality_cuts"]
    )

    # Check the angular distance of the LST and MAGIC pointing directions
    tel_ids = np.unique(event_data.index.get_level_values("tel_id")).tolist()

    Number_of_LSTs_in_use = len(LSTs_IDs[LSTs_IDs > 0])
    MAGICs_IDs = np.asarray(list(assigned_tel_ids.values())[4:6])
    Number_of_MAGICs_in_use = len(MAGICs_IDs[MAGICs_IDs > 0])
    Two_arrays_are_used = Number_of_LSTs_in_use * Number_of_MAGICs_in_use > 0

    if (not is_simulation) and (Two_arrays_are_used):
        logger.info(
            "\nChecking the angular distances of "
            "the LST and MAGIC pointing directions..."
        )

        event_data.reset_index(level="tel_id", inplace=True)

        # Calculate the angular distance
        theta = calculate_pointing_separation(event_data, config)
        theta_uplim = u.Quantity(config_stereo["theta_uplim"])
        mask = u.Quantity(theta, unit="deg") < theta_uplim

        try:
            if all(mask):
                logger.info(
                    "--> All the events were taken with smaller angular distances "
                    f"than the limit {theta_uplim}."
                )

            elif not any(mask):
                raise Exception(
                    f"--> All the events were taken with larger angular distances "
                    f"than the limit {theta_uplim}. Exiting..."
                )

            else:
                logger.info(
                    f"--> Exclude {np.count_nonzero(mask)} stereo events whose "
                    f"angular distances are larger than the limit {theta_uplim}."
                )
                event_data = event_data.loc[theta[mask].index]
        except Exception as e:
            logger.error(f"{e}")
            sys.exit(NO_EVENTS_WITHIN_MAXIMUM_DISTANCE)

        event_data.set_index("tel_id", append=True, inplace=True)

    # Configure the HillasReconstructor
    hillas_reconstructor = HillasReconstructor(subarray)

    # Calculate the mean pointing direction
    pnt_az_mean, pnt_alt_mean = calculate_mean_direction(
        lon=event_data["pointing_az"], lat=event_data["pointing_alt"], unit="rad"
    )

    # Loop over every shower event
    logger.info("\nReconstructing the stereo parameters...")

    multi_indices = event_data.groupby(["obs_id", "event_id"]).size().index

    for i_evt, (obs_id, event_id) in enumerate(multi_indices):
        if i_evt % 100 == 0:
            logger.info(f"{i_evt} events")

        # Create an array event container
        event = ArrayEventContainer()

        # Assign the mean pointing direction
        event.pointing.array_altitude = pnt_alt_mean.loc[(obs_id, event_id)] * u.rad
        event.pointing.array_azimuth = pnt_az_mean.loc[(obs_id, event_id)] * u.rad

        # Extract the data frame of the shower event
        df_evt = event_data.loc[(obs_id, event_id, slice(None))]

        # Loop over every telescope
        tel_ids = df_evt.index.get_level_values("tel_id").values

        event.trigger.tels_with_trigger = tel_ids

        for tel_id in tel_ids:
            df_tel = df_evt.loc[tel_id]

            # Assign the telescope information
            event.pointing.tel[tel_id].altitude = df_tel["pointing_alt"] * u.rad
            event.pointing.tel[tel_id].azimuth = df_tel["pointing_az"] * u.rad

            hillas_params = CameraHillasParametersContainer(
                intensity=float(df_tel["intensity"]),
                x=u.Quantity(df_tel["x"], unit="m"),
                y=u.Quantity(df_tel["y"], unit="m"),
                r=u.Quantity(df_tel["r"], unit="m"),
                phi=Angle(df_tel["phi"], unit="deg"),
                psi=Angle(df_tel["psi"], unit="deg"),
                length=u.Quantity(df_tel["length"], unit="m"),
                length_uncertainty=u.Quantity(df_tel["length_uncertainty"], unit="m"),
                width=u.Quantity(df_tel["width"], unit="m"),
                width_uncertainty=u.Quantity(df_tel["width_uncertainty"], unit="m"),
                skewness=float(df_tel["skewness"]),
                kurtosis=float(df_tel["kurtosis"]),
            )
            time_par = TimingParametersContainer(
                slope=u.Quantity(df_tel["slope"], unit="1/deg"),
                intercept=float(df_tel["intercept"]),
            )
            leak_par = LeakageContainer(
                intensity_width_1=float(df_tel["intensity_width_1"]),
                intensity_width_2=float(df_tel["intensity_width_2"]),
                pixels_width_1=float(df_tel["pixels_width_1"]),
                pixels_width_2=float(df_tel["pixels_width_2"]),
            )

            morph_par = MorphologyContainer(
                n_islands=int(df_tel["n_islands"]),
                # n_large_islands=int(df_morph_tel["n_large_islands"]),
                # n_medium_islands=int(df_morph_tel["n_medium_islands"]),
                # n_small_islands=int(df_morph_tel["n_small_islands"]),
                n_large_islands=np.nan,
                n_medium_islands=np.nan,
                n_small_islands=np.nan,
                n_pixels=int(df_tel["n_pixels"]),
            )

            event.dl1.tel[tel_id].parameters = ImageParametersContainer(
                hillas=hillas_params,
                timing=time_par,
                leakage=leak_par,
                morphology=morph_par,
            )
            # event.dl1.tel[tel_id].is_valid=True

        # Reconstruct the stereo parameters
        try:
            hillas_reconstructor(event)
        except LinAlgError:
            logger.info(
                f"--> event {i_evt} (event ID {event_id}) failed to reconstruct valid "
                "stereo parameters, caught LinAlgError exception. Skipping..."
            )
            continue

        reconstructor_name = "HillasReconstructor"

        stereo_params = event.dl2.stereo.geometry[reconstructor_name]

        if not stereo_params.is_valid:
            logger.info(
                f"--> event {i_evt} (event ID {event_id}) failed to reconstruct valid "
                "stereo parameters, maybe due to the images of zero width. Skipping..."
            )
            continue

        stereo_params.az.wrap_at("360 deg", inplace=True)

        for tel_id in tel_ids:
            # Set the stereo parameters to the data frame
            params = {
                "alt": stereo_params.alt.to_value("deg"),
                "alt_uncert": stereo_params.alt_uncert.to_value("deg"),
                "az": stereo_params.az.to_value("deg"),
                "az_uncert": stereo_params.az_uncert.to_value("deg"),
                "core_x": stereo_params.core_x.to_value("m"),
                "core_y": stereo_params.core_y.to_value("m"),
                "impact": event.dl2.tel[tel_id]
                .impact[reconstructor_name]
                .distance.to_value("m"),
                "h_max": stereo_params.h_max.to_value("m"),
                "is_valid": int(stereo_params.is_valid),
            }

            event_data.loc[(obs_id, event_id, tel_id), params.keys()] = params.values()

    n_events_processed = i_evt + 1
    logger.info(f"{n_events_processed} events")

    event_data.reset_index(inplace=True)

    # Save the data in an output file
    Path(output_dir).mkdir(exist_ok=True, parents=True)

    input_file_name = Path(input_file).name

    if magic_only_analysis:
        output_file_name = input_file_name.replace("dl1", "dl1_stereo_magic_only")
    else:
        output_file_name = input_file_name.replace("dl1", "dl1_stereo")

    output_file = f"{output_dir}/{output_file_name}"

    save_pandas_data_in_table(
        event_data, output_file, group_name="/events", table_name="parameters"
    )

    if save_images:
        tel_ids = np.unique(event_data["tel_id"]).tolist()
        for tel_id in tel_ids:
            key = f"/events/dl1/image_{tel_id}"
            image = read_table(input_file, key)
            mask = np.zeros(len(image), dtype=bool)
            tag = "lst" if tel_id in LSTs_IDs else "magic"
            obs_evt_ids = event_data.query(f"tel_id=={tel_id}")[
                [f"obs_id_{tag}", f"event_id_{tag}"]
            ].to_numpy()
            for obs_id, evt_id in obs_evt_ids:
                this_mask = np.logical_and(
                    image["obs_id"] == obs_id, image["event_id"] == evt_id
                )
                mask = np.logical_or(mask, this_mask)
            logger.info(f"found {sum(mask)} images of tel_id={tel_id}")
            write_table(
                image[mask],
                output_file,
                key,
                overwrite=True,
                filters=HDF5_ZSTD_FILTERS,
            )

    # Save the subarray description
    subarray.to_hdf(output_file)

    if is_simulation:
        # Save the simulation configuration
        sim_config = pd.read_hdf(input_file, key="simulation/config")

        save_pandas_data_in_table(
            input_data=sim_config,
            output_file=output_file,
            group_name="/simulation",
            table_name="config",
            mode="a",
        )

    logger.info(f"\nOutput file: {output_file}")


def main():
    """Main function."""
    start_time = time.time()

    parser = argparse.ArgumentParser()

    parser.add_argument(
        "--input-file",
        "-i",
        dest="input_file",
        type=str,
        required=True,
        help="Path to an input DL1 data file",
    )

    parser.add_argument(
        "--output-dir",
        "-o",
        dest="output_dir",
        type=str,
        default="./data",
        help="Path to a directory where to save an output DL1-stereo data file",
    )

    parser.add_argument(
        "--config-file",
        "-c",
        dest="config_file",
        type=str,
        default="./config.yaml",
        help="Path to a configuration file",
    )

    parser.add_argument(
        "--magic-only",
        dest="magic_only",
        action="store_true",
        help="Reconstruct the stereo parameters using only MAGIC events",
    )

    args = parser.parse_args()

    with open(args.config_file, "rb") as f:
        config = yaml.safe_load(f)

    # Checking if the input telescope list is properly organized:
    check_input_list(config)

    # Process the input data
    stereo_reconstruction(args.input_file, args.output_dir, config, args.magic_only)

    logger.info("\nDone.")

    process_time = time.time() - start_time
    logger.info(f"\nProcess time: {process_time:.0f} [sec]\n")


if __name__ == "__main__":
    main()<|MERGE_RESOLUTION|>--- conflicted
+++ resolved
@@ -57,15 +57,10 @@
     get_stereo_events,
     save_pandas_data_in_table,
 )
-<<<<<<< HEAD
-from magicctapipe.utils import calculate_mean_direction
-=======
 from magicctapipe.utils import (
     NO_EVENTS_WITHIN_MAXIMUM_DISTANCE,
-    calculate_impact,
     calculate_mean_direction,
 )
->>>>>>> 207f9554
 
 __all__ = ["calculate_pointing_separation", "stereo_reconstruction"]
 
