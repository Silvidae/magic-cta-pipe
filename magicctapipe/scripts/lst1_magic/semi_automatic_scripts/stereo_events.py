--- conflicted
+++ resolved
@@ -173,7 +173,6 @@
         if source is None:
             source = source_in
         source_list = [source]
-<<<<<<< HEAD
 
     for source_name in source_list:
 
@@ -201,70 +200,7 @@
             launch_jobs += (" && " if n > 0 else "") + f"sbatch {run}"
 
         os.system(launch_jobs)
-=======
-    if not NSB_match:
-        if (
-            (args.analysis_type == "onlyMC")
-            or (args.analysis_type == "doEverything")
-            and not NSB_match
-        ):
-            configfile_stereo(target_dir, "MC", config_file)
-            print("***** Generating the bashscript for MCs...")
-            for part in [
-                "gammadiffuse",
-                "gammas",
-                "protons",
-                "protons_test",
-                "helium",
-                "electrons",
-            ]:
-                bash_stereoMC(target_dir, part, env_name, cluster)
-
-            list_of_stereo_scripts = np.sort(glob.glob("StereoEvents_MC_*.sh"))
-            if len(list_of_stereo_scripts) < 1:
-                logger.warning("No bash script has been produced for processing MCs")
-            else:
-                launch_jobs = ""
-                # TODO: check on N. bash scripts
-
-                for n, run in enumerate(list_of_stereo_scripts):
-                    launch_jobs += (" && " if n > 0 else "") + f"sbatch {run}"
-
-                os.system(launch_jobs)
-
-    for source_name in source_list:
-        if (
-            (args.analysis_type == "onlyMAGIC")
-            or (args.analysis_type == "doEverything")
-            or (NSB_match)
-        ):
-            print("***** Generating file config_stereo.yaml...")
-            configfile_stereo(target_dir, source_name, config_file)
-
-            # Below we run the analysis on the real data
-
-            print("***** Generating the bashscript...")
-            bash_stereo(target_dir, source_name, env_name, cluster)
-
-            print("***** Submitting processess to the cluster...")
-            print(f"Process name: {source_name}_stereo")
-            print(
-                f"To check the jobs submitted to the cluster, type: squeue -n {source_name}_stereo"
-            )
-
-            # Below we run the bash scripts to find the stereo events
-            list_of_stereo_scripts = np.sort(
-                glob.glob(f"{source_name}_StereoEvents*.sh")
-            )
-            if len(list_of_stereo_scripts) < 1:
-                logger.warning("No bash scripts for real data")
-                continue
-            launch_jobs = ""
-            for n, run in enumerate(list_of_stereo_scripts):
-                launch_jobs += (" && " if n > 0 else "") + f"sbatch {run}"
-
-            os.system(launch_jobs)
->>>>>>> 81482b86
+
 
 
 if __name__ == "__main__":
