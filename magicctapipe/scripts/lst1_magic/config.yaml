--- conflicted
+++ resolved
@@ -197,17 +197,10 @@
     dl2_weight: null  # select null, "variance" or "intensity"
     obs_time: 50  # used for modeling backgrounds, unit: [hour]
 
-<<<<<<< HEAD
-    energy_bins:  # log space
-        start: 0.01  # unit: [TeV]
-        stop: 100  # unit: [TeV]
-        num: 21  # number of edges (nbins = num - 1)
-=======
     energy_bins:   # log space
         start: 0.01   # unit: [TeV]
         stop: 1000   # unit: [TeV]
         num: 26   # number of edges (nbins = num - 1)
->>>>>>> 34dd298f
 
     migration_bins:  # log space
         start: 0.2
@@ -225,34 +218,14 @@
         num: 21  # number of edges (nbins = num - 1)
 
     gammaness:
-<<<<<<< HEAD
-        cut_type: "dynamic"  # select "global" or "dynamic"
-        global_cut_value: 0.8  # used for the global cut
-        gamma_efficiency: 0.9  # used for the dynamic cut
-        min_cut: 0.05  # used for the dynamic cut
-        max_cut: 0.85  # used for the dynamic cut
-
-    theta:
-        cut_type: "global"  # select "global" or "dynamic"
-        global_cut_value: 0.2  # used for the global cut, unit: [deg]
-        gamma_efficiency: 0.75  # used for the dynamic cut
-        min_cut: 0.1  # used for the dynamic cut, unit: [deg]
-        max_cut: 0.45  # used for the dynamic cut, unit: [deg]
-
-
-dl2_to_dl3:
-    source_name: "Crab"
-    source_ra: null  # used when the position cannot be obtained by the name
-    source_dec: null  # used when the position cannot be obtained by the name
-=======
-        cut_type: 'dynamic'   # select 'global' or 'dynamic'
+        cut_type: "dynamic"   # select "global" or "dynamic"
         global_cut_value: 0.8   # used for the global cut
         efficiency: 0.9   # used for the dynamic cut
         min_cut: 0.05   # used for the dynamic cut
         max_cut: 0.85   # used for the dynamic cut
 
     theta:
-        cut_type: 'global'   # select 'global' or 'dynamic'
+        cut_type: "global"   # select "global" or "dynamic"
         global_cut_value: 0.2   # used for the global cut
         efficiency: 0.75   # used for the dynamic cut
         min_cut: 0.1   # used for the dynamic cut
@@ -260,8 +233,7 @@
 
 
 dl2_to_dl3:
-    irf_interpolation_method: 'nearest' # 'nearest' - no interpolation (closest point taken), 'linear', 'cubic' - interpolation
-    source_name: 'Crab'
+    irf_interpolation_method: "nearest" # "nearest" - no interpolation (closest point taken), "linear", "cubic" - interpolation
+    source_name: "Crab"
     source_ra: null   # used when the source name is null
     source_dec: null   # used when the source name is null
->>>>>>> 34dd298f
