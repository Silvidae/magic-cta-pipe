#!/usr/bin/env python
# coding: utf-8

import logging

import joblib
import numpy as np
import pandas as pd
import sklearn.ensemble

<<<<<<< HEAD
from ..io import TEL_NAMES
=======
>>>>>>> e9b059e2

__all__ = ["EnergyRegressor", "DispRegressor", "EventClassifier"]

logger = logging.getLogger(__name__)
logger.addHandler(logging.StreamHandler())
logger.setLevel(logging.INFO)
TEL_NAMES = {1: "LST-1", 2: "MAGIC-I", 3: "MAGIC-II"} #TODO: REMOVE WHEN SWITCHING TO THE NEW RFs IMPLEMENTTATION (1 RF PER TELESCOPE) 


class EnergyRegressor:
    """
    RF regressors to reconstruct the energies of primary particles.

    Attributes
    ----------
    settings: dict
        Settings of RF regressors
    features: list
        Parameters for training RFs
    use_unsigned_features: bool
        If `True`, it trains RFs with unsigned features
    telescope_rfs: dict
        Telescope RFs
    """

    def __init__(self, settings={}, features=[], use_unsigned_features=None):
        """
        Constructor of the class.

        Parameters
        ----------
        settings: dict
            Settings of RF regressors
        features: list
            Parameters for training RFs
        use_unsigned_features: bool
            If `True`, it trains RFs with unsigned features
        """

        self.settings = settings
        self.features = features
        self.use_unsigned_features = use_unsigned_features
        self.telescope_rfs = {}

    def fit(self, event_data):
        """
        Train a RF for every telescope.

        Parameters
        ----------
        event_data: pandas.core.frame.DataFrame
            Data frame of shower events
        """
        
        self.telescope_rfs.clear()

        # Loop over every telescope
        tel_ids = np.unique(event_data["tel_id"])

        for tel_id in tel_ids:
            df_events = event_data.query(f"tel_id == {tel_id}").copy()
            df_events.dropna(subset=self.features, inplace=True)

            x_train = df_events[self.features].to_numpy()

            if self.use_unsigned_features:
                x_train = np.abs(x_train)

            # Use logarithmic energy for the target values
            y_train = np.log10(df_events["true_energy"].to_numpy())

            # Configure the RF regressor
            regressor = sklearn.ensemble.RandomForestRegressor(**self.settings)

            # Train a telescope RF
            logger.info(f"Training a {TEL_NAMES[tel_id]} RF...")
            regressor.fit(x_train, y_train)

            self.telescope_rfs[tel_id] = regressor

    def predict(self, event_data):
        """
        Reconstructs the energies of primary particles with trained RFs.

        Parameters
        ----------
        event_data: pandas.core.frame.DataFrame
            Data frame of shower events

        Returns
        -------
        reco_params: pandas.core.frame.DataFrame
            Data frame of the shower events with reconstructed energies
        """

        reco_params = pd.DataFrame(
            data={"reco_energy": [], "reco_energy_var": []},
            index=pd.MultiIndex.from_tuples([], names=event_data.index.names),
        )

        # Loop over every telescope
        for tel_id, telescope_rf in self.telescope_rfs.items():
            df_events = event_data.query(f"tel_id == {tel_id}").copy()
            df_events.dropna(subset=self.features, inplace=True)

            if df_events.empty:
                continue

            x_predict = df_events[self.features].to_numpy()

            if self.use_unsigned_features:
                x_predict = np.abs(x_predict)

            # Apply the trained RF. Since the predicted values are in
            # logarithmic scale, here we convert them to the normal one.

            reco_energy = 10 ** telescope_rf.predict(x_predict)

            responses_per_estimator = []
            for estimator in telescope_rf.estimators_:
                responses_per_estimator.append(estimator.predict(x_predict))

            reco_energy_var = np.var(responses_per_estimator, axis=0)

            df_reco_energy = pd.DataFrame(
                data={"reco_energy": reco_energy, "reco_energy_var": reco_energy_var},
                index=df_events.index,
            )

            reco_params = pd.concat([reco_params, df_reco_energy])

        reco_params.sort_index(inplace=True)

        return reco_params

    def save(self, output_file):
        """
        Saves trained RFs in a joblib file.

        Parameters
        ----------
        output_file: str
            Path to an output joblib file
        """

        output_data = {
            "settings": self.settings,
            "features": self.features,
            "use_unsigned_features": self.use_unsigned_features,
            "telescope_rfs": self.telescope_rfs,
        }

        joblib.dump(output_data, output_file)

    def load(self, input_file):
        """
        Loads trained RFs from a joblib file.

        Parameters
        ----------
        input_file: str
            Path to an input joblib file
        """

        input_data = joblib.load(input_file)

        self.settings = input_data["settings"]
        self.features = input_data["features"]
        self.use_unsigned_features = input_data["use_unsigned_features"]
        self.telescope_rfs = input_data["telescope_rfs"]


class DispRegressor:
    """
    RF regressors to reconstruct the DISP parameter.

    Attributes
    ----------
    settings: dict
        Settings of RF regressors
    features: list
        Parameters for training RFs
    use_unsigned_features: bool
        If `True`, it trains RFs with unsigned features
    telescope_rfs: dict
        Telescope RFs
    """

    def __init__(self, settings={}, features=[], use_unsigned_features=None):
        """
        Constructor of the class.

        Parameters
        ----------
        settings: dict
            Settings of RF regressors
        features: list
            Parameters for training RFs
        use_unsigned_features: bool
            If `True`, it trains RFs with unsigned features
        """

        self.settings = settings
        self.features = features
        self.use_unsigned_features = use_unsigned_features
        self.telescope_rfs = {}

    def fit(self, event_data):
        """
        Trains a RF for every telescope.

        Parameters
        ----------
        event_data: pandas.core.frame.DataFrame
            Data frame of shower events
        """

        self.telescope_rfs.clear()

        # Loop over every telescope
        tel_ids = np.unique(event_data["tel_id"])

        for tel_id in tel_ids:
            df_events = event_data.query(f"tel_id == {tel_id}").copy()
            df_events.dropna(subset=self.features, inplace=True)

            x_train = df_events[self.features].to_numpy()

            if self.use_unsigned_features:
                x_train = np.abs(x_train)

            y_train = df_events["true_disp"].to_numpy()

            # Configure the RF regressor
            regressor = sklearn.ensemble.RandomForestRegressor(**self.settings)

            # Train a telescope RF
            logger.info(f"Training a {TEL_NAMES[tel_id]} RF...")
            regressor.fit(x_train, y_train)

            self.telescope_rfs[tel_id] = regressor

    def predict(self, event_data):
        """
        Reconstructs the DISP parameter with trained RFs.

        Parameters
        ----------
        event_data: pandas.core.frame.DataFrame
            Data frame of shower events

        Returns
        -------
        reco_params: pandas.core.frame.DataFrame
            Data frame of the shower events with the DISP parameter
        """

        reco_params = pd.DataFrame(
            data={"reco_disp": [], "reco_disp_var": []},
            index=pd.MultiIndex.from_tuples([], names=event_data.index.names),
        )

        # Loop over every telescope
        for tel_id, telescope_rf in self.telescope_rfs.items():
            df_events = event_data.query(f"tel_id == {tel_id}").copy()
            df_events.dropna(subset=self.features, inplace=True)

            if df_events.empty:
                continue

            x_predict = df_events[self.features].to_numpy()

            if self.use_unsigned_features:
                x_predict = np.abs(x_predict)

            # Apply the trained RF
            reco_disp = telescope_rf.predict(x_predict)

            responses_per_estimator = []
            for estimator in telescope_rf.estimators_:
                responses_per_estimator.append(estimator.predict(x_predict))

            reco_disp_var = np.var(responses_per_estimator, axis=0)

            df_reco_disp = pd.DataFrame(
                data={"reco_disp": reco_disp, "reco_disp_var": reco_disp_var},
                index=df_events.index,
            )

            reco_params = pd.concat([reco_params, df_reco_disp])

        reco_params.sort_index(inplace=True)

        return reco_params

    def save(self, output_file):
        """
        Saves trained RFs to a joblib file.

        Parameters
        ----------
        output_file: str
            Path to an output joblib file
        """

        output_data = {
            "settings": self.settings,
            "features": self.features,
            "use_unsigned_features": self.use_unsigned_features,
            "telescope_rfs": self.telescope_rfs,
        }

        joblib.dump(output_data, output_file)

    def load(self, input_file):
        """
        Loads trained RFs from a joblib file.

        Parameters
        ----------
        input_file: str
            Path to an input joblib file
        """

        input_data = joblib.load(input_file)

        self.settings = input_data["settings"]
        self.features = input_data["features"]
        self.use_unsigned_features = input_data["use_unsigned_features"]
        self.telescope_rfs = input_data["telescope_rfs"]


class EventClassifier:
    """
    RF classifiers to reconstruct the gammaness.

    Attributes
    ----------
    settings: dict
        Settings of RF classifiers
    features: list
        Parameters for training RFs
    use_unsigned_features: bool
        If `True`, it trains RFs with unsigned features
    telescope_rfs: dict
        Telescope RFs
    """

    def __init__(self, settings={}, features=[], use_unsigned_features=None):
        """
        Constructor of the class.

        Parameters
        ----------
        settings: dict
            Settings of RF classifiers
        features: list
            Parameters for training RFs
        use_unsigned_features: bool
            If `True`, it trains RFs with unsigned features
        """

        self.settings = settings
        self.features = features
        self.use_unsigned_features = use_unsigned_features
        self.telescope_rfs = {}

    def fit(self, event_data):
        """
        Trains a RF for every telescope.

        Parameters
        ----------
        event_data: pandas.core.frame.DataFrame
            Data frame of shower events
        """

        self.telescope_rfs.clear()

        # Loop over every telescope
        tel_ids = np.unique(event_data["tel_id"])

        for tel_id in tel_ids:
            df_events = event_data.query(f"tel_id == {tel_id}").copy()
            df_events.dropna(subset=self.features, inplace=True)

            x_train = df_events[self.features].to_numpy()

            if self.use_unsigned_features:
                x_train = np.abs(x_train)

            y_train = df_events["true_event_class"].to_numpy()

            # Configure the RF classifier
            classifier = sklearn.ensemble.RandomForestClassifier(**self.settings)

            # Train a telescope RF
            logger.info(f"Training a {TEL_NAMES[tel_id]} RF...")
            classifier.fit(x_train, y_train)

            self.telescope_rfs[tel_id] = classifier

    def predict(self, event_data):
        """
        Reconstructs the gammaness.

        Parameters
        ----------
        event_data: pandas.core.frame.DataFrame
            Data frame of shower events

        Returns
        -------
        reco_params: pandas.core.frame.DataFrame
            Data frame of the shower events with the gammaness
        """

        reco_params = pd.DataFrame(
            data={"gammaness": [], "gammaness_var": []},
            index=pd.MultiIndex.from_tuples([], names=event_data.index.names),
        )

        # Loop over every telescope
        for tel_id, telescope_rf in self.telescope_rfs.items():
            df_events = event_data.query(f"tel_id == {tel_id}").copy()
            df_events.dropna(subset=self.features, inplace=True)

            if df_events.empty:
                continue

            x_predict = df_events[self.features].to_numpy()

            if self.use_unsigned_features:
                x_predict = np.abs(x_predict)

            # Apply the trained RF
            gammaness = telescope_rf.predict_proba(x_predict)[:, 0]

            # Calculate the variance of the binomial distribution
            gammaness_var = gammaness * (1 - gammaness)

            # Set the artificial finite value in case the variance is 0
            # to avoid that the inverse value, which may be used for the
            # weights of averaging telescope-wise values, is infinite
            gammaness_var[gammaness == 1] = 0.99 * (1 - 0.99)
            gammaness_var[gammaness == 0] = 0.01 * (1 - 0.01)

            df_gammaness = pd.DataFrame(
                data={"gammaness": gammaness, "gammaness_var": gammaness_var},
                index=df_events.index,
            )

            reco_params = pd.concat([reco_params, df_gammaness])

        reco_params.sort_index(inplace=True)

        return reco_params

    def save(self, output_file):
        """
        Saves trained RFs in a joblib file.

        Parameters
        ----------
        output_file: str
            Path to an output joblib file
        """

        output_data = {
            "settings": self.settings,
            "features": self.features,
            "use_unsigned_features": self.use_unsigned_features,
            "telescope_rfs": self.telescope_rfs,
        }

        joblib.dump(output_data, output_file)

    def load(self, input_file):
        """
        Loads trained RFs from a joblib file.

        Parameters
        ----------
        input_file: str
            Path to an input joblib file
        """

        input_data = joblib.load(input_file)

        self.settings = input_data["settings"]
        self.features = input_data["features"]
        self.use_unsigned_features = input_data["use_unsigned_features"]
        self.telescope_rfs = input_data["telescope_rfs"]<|MERGE_RESOLUTION|>--- conflicted
+++ resolved
@@ -8,10 +8,6 @@
 import pandas as pd
 import sklearn.ensemble
 
-<<<<<<< HEAD
-from ..io import TEL_NAMES
-=======
->>>>>>> e9b059e2
 
 __all__ = ["EnergyRegressor", "DispRegressor", "EventClassifier"]
 
