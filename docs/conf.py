# Configuration file for the Sphinx documentation builder.

import datetime
import os

# Get configuration information from setup.cfg
from configparser import ConfigParser

import magicctapipe

setup_cfg = ConfigParser()
setup_cfg.read([os.path.join(os.path.dirname(__file__), "..", "setup.cfg")])
setup_metadata = dict(setup_cfg.items("metadata"))
setup_options = dict(setup_cfg.items("options"))

# -- General configuration

extensions = [
    "sphinx.ext.duration",
    "sphinx.ext.doctest",
    "sphinx.ext.autodoc",
    "sphinx.ext.autosummary",
    "sphinx.ext.intersphinx",
    "sphinx.ext.todo",
    "sphinx.ext.coverage",
    "sphinx.ext.viewcode",
    "sphinx.ext.githubpages",
    "sphinx.ext.mathjax",
    "sphinx_automodapi.automodapi",
    "sphinx_automodapi.smart_resolver",
    "numpydoc",
    "sphinx_design",
]

numpydoc_show_class_members = False
numpydoc_class_members_toctree = False
nbsphinx_timeout = 200  # allow max 2 minutes to build each notebook

# Add any paths that contain templates here, relative to this directory.
templates_path = ["_templates"]

# These links are ignored in the checks, necessary due to broken intersphinx for
# these
nitpick_ignore = [
    # needed for building the docs with python 3.11 locally.
    # we use the lowest supported version on readthedocs, so that is what we use the intersphinx
    # link above
    ("py:class", "enum.StrEnum"),
    # these are coming from traitlets:
    ("py:class", "t.Union"),
    ("py:class", "t.Any"),
    ("py:class", "t.Dict"),
    ("py:class", "t.Optional"),
    ("py:class", "t.Type"),
    ("py:class", "t.List"),
    ("py:class", "t.Tuple"),
    ("py:class", "Config"),
    ("py:class", "traitlets.config.configurable.Configurable"),
    ("py:class", "traitlets.traitlets.HasTraits"),
    ("py:class", "traitlets.traitlets.HasDescriptors"),
    ("py:class", "traitlets.traitlets.TraitType"),
    ("py:class", "traitlets.traitlets.BaseDescriptor"),
    ("py:class", "traitlets.traitlets.List"),
    ("py:class", "traitlets.traitlets.Container"),
    ("py:class", "traitlets.traitlets.Instance"),
    ("py:class", "traitlets.traitlets.ClassBasedTraitType"),
    ("py:class", "traitlets.traitlets.Int"),
    ("py:class", "traitlets.config.application.Application"),
    ("py:class", "traitlets.utils.sentinel.Sentinel"),
    ("py:class", "traitlets.traitlets.ObserveHandler"),
    ("py:class", "StrDict"),
    ("py:class", "ClassesType"),
    ("py:obj", "traitlets.traitlets.G"),
    ("py:obj", "traitlets.traitlets.S"),
    ("py:class", "traitlets.traitlets.T"),
    ("py:class", "re.Pattern[t.Any]"),
    ("py:class", "Sentinel"),
    ("py:class", "ObserveHandler"),
    ("py:obj", "traitlets.config.boolean_flag"),
    ("py:obj", "traitlets.TraitError"),
    ("py:obj", "-v"),  # fix for wrong syntax in a traitlets docstring
    ("py:meth", "MetaHasDescriptors.__init__"),
    ("py:meth", "HasTraits.__new__"),
    ("py:meth", "BaseDescriptor.instance_init"),
    ("py:obj", "cls"),
    ("py:obj", "name"),
    ("py:class", "astropy.coordinates.baseframe.BaseCoordinateFrame"),
    ("py:class", "astropy.table.table.Table"),
    ("py:class", "Unit('TeV')"),
    ("py:class", "Unit('deg')"),
    ("py:class", "Unit('m')"),
    ("py:class", "Unit('rad')"),
    ("py:class", "eventio.simtel.simtelfile.SimTelFile"),
    ("py:class", "ctapipe.compat.StrEnum"),
    ("py:class", "ctapipe.core.container.Container"),
]

# -- Project information

project = setup_metadata["name"]
author = setup_metadata["author"]
copyright = "{}.  Last updated {}".format(
    setup_metadata["author"], datetime.datetime.now().strftime("%d %b %Y %H:%M")
)
python_requires = setup_options["python_requires"]

# make some variables available to each page
rst_epilog = f"""
.. |python_requires| replace:: {python_requires}
"""

# The version info for the project you're documenting, acts as replacement for
# |version| and |release|, also used in various other places throughout the
# built documents.

version = magicctapipe.__version__
# The full version, including alpha/beta/rc tags.
release = version

# The language for content autogenerated by Sphinx. Refer to documentation
# for a list of supported languages.
#
# This is also used if you do content translation via gettext catalogs.
# Usually you set "language" from the command line for these cases.
language = "en"

# The name of the Pygments (syntax highlighting) style to use.
pygments_style = "sphinx"

# Define the json_url for our version switcher.
json_url = "https://magic-cta-pipe.readthedocs.io/en/latest/_static/switcher.json"

# Define the version we use for matching in the version switcher.,
version_match = os.getenv("READTHEDOCS_VERSION")
# If READTHEDOCS_VERSION doesn't exist, we're not on RTD
# If it is an integer, we're in a PR build and the version isn't correct.
if not version_match or version_match.isdigit():
    # For local development, infer the version to match from the package.
    if "dev" in release or "rc" in release:
        version_match = "latest"
    else:
        version_match = release

    # We want to keep the relative reference when on a pull request or locally
    json_url = "_static/switcher.json"

# -- Options for HTML output
# Theme options are theme-specific and customize the look and feel of a theme
# further.  For a list of options available for each theme, see the
# documentation.
html_theme_options = {
    "github_url": "https://github.com/cta-observatory/magic-cta-pipe",
    "header_links_before_dropdown": 6,
    "navbar_start": ["navbar-logo", "version-switcher"],
<<<<<<< HEAD
    "navigation_with_keys" : False,
=======
    "navigation_with_keys": False,
>>>>>>> cdba530e
    "switcher": {
        "version_match": version_match,
        "json_url": json_url,
    },
    "use_edit_page_button": True,
    "icon_links_label": "Quick Links",
    "icon_links": [
        {
            "name": "CTA Observatory",
            "url": "https://www.cta-observatory.org/",
            "type": "url",
            "icon": "https://www.cta-observatory.org/wp-content/themes/ctao/favicon.ico",
        },
    ],
    "announcement": """
        <p>magic-cta-pipe is under active development. Expect large and rapid changes in functionality.</p>
    """,
}

# Add any paths that contain custom static files (such as style sheets) here,
# relative to this directory. They are copied after the builtin static files,
# so a file named "default.css" will overwrite the builtin "default.css".
html_static_path = ["_static"]
html_context = {
    "default_mode": "light",
    "github_user": "cta-observatory",
    "github_repo": "magic-cta-pipe",
    "github_version": "master",
    "doc_path": "docs",
}
html_css_files = ["magicctapipe.css"]
html_file_suffix = ".html"

# The name for this set of Sphinx documents.  If None, it defaults to
# "<project> v<release> documentation".
html_title = f"{project} v{release}"

# Output file base name for HTML help builder.
htmlhelp_basename = project + "doc"

html_theme = "pydata_sphinx_theme"

intersphinx_mapping = {
    "python": ("https://docs.python.org/3.9", None),
    "numpy": ("https://numpy.org/doc/stable/", None),
    "scipy": ("https://docs.scipy.org/doc/scipy/", None),
    "astropy": ("https://docs.astropy.org/en/latest/", None),
    "pytables": ("http://www.pytables.org/", None),
    "pandas": ("https://pandas.pydata.org/pandas-docs/stable/", None),
    "matplotlib": ("https://matplotlib.org/stable", None),
    "cython": ("https://docs.cython.org/en/latest/", None),
    "iminuit": ("https://iminuit.readthedocs.io/en/latest/", None),
    "traitlets": ("https://traitlets.readthedocs.io/en/stable/", None),
    # "ctapipe": ("https://ctapipe.readthedocs.io/en/latest/index.html", None),
}

# -- Options for EPUB output
epub_show_urls = "footnote"<|MERGE_RESOLUTION|>--- conflicted
+++ resolved
@@ -152,11 +152,7 @@
     "github_url": "https://github.com/cta-observatory/magic-cta-pipe",
     "header_links_before_dropdown": 6,
     "navbar_start": ["navbar-logo", "version-switcher"],
-<<<<<<< HEAD
-    "navigation_with_keys" : False,
-=======
     "navigation_with_keys": False,
->>>>>>> cdba530e
     "switcher": {
         "version_match": version_match,
         "json_url": json_url,
